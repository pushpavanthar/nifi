--- conflicted
+++ resolved
@@ -56,7 +56,6 @@
         return new HashMap<>(this.properties);
     }
 
-<<<<<<< HEAD
     private PropertyDescriptor getActualDescriptor(final PropertyDescriptor property) {
         if (service == null) {
             return property;
@@ -64,7 +63,8 @@
 
         final PropertyDescriptor resolved = service.getPropertyDescriptor(property.getName());
         return resolved == null ? property : resolved;
-=======
+    }
+
     @Override
     public String getSchedulingPeriod() {
         return "0 secs";
@@ -73,6 +73,5 @@
     @Override
     public Long getSchedulingPeriod(final TimeUnit timeUnit) {
         return 0L;
->>>>>>> ba315598
     }
 }